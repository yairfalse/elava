--- conflicted
+++ resolved
@@ -28,7 +28,6 @@
 	SecretAccessKey string
 	SessionToken    string
 	ProjectID       string // For GCP
-<<<<<<< HEAD
 	// Provider-specific extended configuration
 	AWSConfig   *AWSConfig   `json:"aws_config,omitempty"`
 	GCPConfig   *GCPConfig   `json:"gcp_config,omitempty"`
@@ -60,12 +59,7 @@
 	ClientID       string `json:"client_id,omitempty"`
 	ClientSecret   string `json:"client_secret,omitempty"`
 	Environment    string `json:"environment,omitempty"` // AzurePublicCloud, AzureUSGovernment, etc.
-=======
-	// Config stores provider-specific configuration that varies by cloud provider
-	// This is intentionally a map because each provider (AWS, GCP, Azure) has
-	// different config requirements that cannot be predetermined at compile time
-	Config map[string]interface{} `json:"config"` // Provider-specific config
->>>>>>> f8c89e73
+
 }
 
 // ProviderFactory creates a provider instance
