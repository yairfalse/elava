package storage

import (
	"context"
	"encoding/binary"
	"encoding/json"
	"fmt"
	"time"

	"go.etcd.io/bbolt"
)

// Bucket names for analyzer events
var (
	bucketChanges = []byte("changes")
	bucketDrift   = []byte("drift")
	bucketWaste   = []byte("waste")
)

// StoreChangeEvent stores a change event
func (s *MVCCStorage) StoreChangeEvent(ctx context.Context, event ChangeEvent) error {
	if err := validateChangeEvent(event); err != nil {
		return fmt.Errorf("invalid change event: %w", err)
	}
	return storeAnalyzerEvent(s, ctx, bucketChanges, event)
}

// StoreDriftEvent stores a drift event
func (s *MVCCStorage) StoreDriftEvent(ctx context.Context, event DriftEvent) error {
	if err := validateDriftEvent(event); err != nil {
		return fmt.Errorf("invalid drift event: %w", err)
	}
	return storeAnalyzerEvent(s, ctx, bucketDrift, event)
}

// StoreWastePattern stores a waste pattern
func (s *MVCCStorage) StoreWastePattern(ctx context.Context, pattern WastePattern) error {
	if err := validateWastePattern(pattern); err != nil {
		return fmt.Errorf("invalid waste pattern: %w", err)
	}
	return storeAnalyzerEvent(s, ctx, bucketWaste, pattern)
}

// StoreChangeEventBatch stores multiple change events atomically
func (s *MVCCStorage) StoreChangeEventBatch(ctx context.Context, events []ChangeEvent) error {
<<<<<<< HEAD
	// Validate all events before storing
	for i, event := range events {
		// Check context cancellation during validation
		select {
		case <-ctx.Done():
			return fmt.Errorf("batch validation cancelled: %w", ctx.Err())
		default:
		}

		if err := validateChangeEvent(event); err != nil {
			return fmt.Errorf("invalid change event at index %d: %w", i, err)
		}
	}
	return storeAnalyzerEventBatch(s, ctx, bucketChanges, events)
=======
	return storeAnalyzerEventBatch(s, bucketChanges, events)
>>>>>>> 31c161a6
}

// StoreDriftEventBatch stores multiple drift events atomically
func (s *MVCCStorage) StoreDriftEventBatch(ctx context.Context, events []DriftEvent) error {
<<<<<<< HEAD
	// Validate all events before storing
	for i, event := range events {
		// Check context cancellation during validation
		select {
		case <-ctx.Done():
			return fmt.Errorf("batch validation cancelled: %w", ctx.Err())
		default:
		}

		if err := validateDriftEvent(event); err != nil {
			return fmt.Errorf("invalid drift event at index %d: %w", i, err)
		}
	}
	return storeAnalyzerEventBatch(s, ctx, bucketDrift, events)
=======
	return storeAnalyzerEventBatch(s, bucketDrift, events)
>>>>>>> 31c161a6
}

// StoreWastePatternBatch stores multiple waste patterns atomically
func (s *MVCCStorage) StoreWastePatternBatch(ctx context.Context, patterns []WastePattern) error {
<<<<<<< HEAD
	// Validate all patterns before storing
	for i, pattern := range patterns {
		// Check context cancellation during validation
		select {
		case <-ctx.Done():
			return fmt.Errorf("batch validation cancelled: %w", ctx.Err())
		default:
		}

		if err := validateWastePattern(pattern); err != nil {
			return fmt.Errorf("invalid waste pattern at index %d: %w", i, err)
		}
	}
	return storeAnalyzerEventBatch(s, ctx, bucketWaste, patterns)
=======
	return storeAnalyzerEventBatch(s, bucketWaste, patterns)
>>>>>>> 31c161a6
}

// storeAnalyzerEventBatch stores multiple events in a single transaction using generics
func storeAnalyzerEventBatch[T any](s *MVCCStorage, bucketName []byte, events []T) error {
	s.mu.Lock()
	defer s.mu.Unlock()

	// Get base timestamp for all events in batch
	baseTimestamp := s.getCurrentTimestamp()

	err := s.db.Update(func(tx *bbolt.Tx) error {
		bucket, err := tx.CreateBucketIfNotExists(bucketName)
		if err != nil {
			return fmt.Errorf("failed to create bucket %s: %w", bucketName, err)
		}

		// Store each event in the batch
		for i, event := range events {
			key := makeAnalyzerEventKey(baseTimestamp, s.currentRev+int64(i+1))
			value, err := json.Marshal(event)
			if err != nil {
				return fmt.Errorf("failed to marshal event at index %d: %w", i, err)
			}
			if err := bucket.Put(key, value); err != nil {
				return fmt.Errorf("failed to put event at index %d: %w", i, err)
			}
		}

		// Only increment revision on successful transaction
		s.currentRev += int64(len(events))
		return nil
	})

	if err != nil {
		return fmt.Errorf("failed to store event batch in bucket %s: %w", bucketName, err)
	}

	return nil
}

// storeAnalyzerEvent stores any analyzer event using generics
func storeAnalyzerEvent[T any](s *MVCCStorage, ctx context.Context, bucketName []byte, data T) error {
	s.mu.Lock()
	defer s.mu.Unlock()

	// Use current time in nanoseconds for key
	timestamp := s.getCurrentTimestamp()

	value, err := json.Marshal(data)
	if err != nil {
		return fmt.Errorf("failed to marshal event for bucket %s: %w", bucketName, err)
	}

	err = s.db.Update(func(tx *bbolt.Tx) error {
		bucket, err := tx.CreateBucketIfNotExists(bucketName)
		if err != nil {
			return fmt.Errorf("failed to create bucket %s: %w", bucketName, err)
		}

		// Create key inside transaction with next revision
		key := makeAnalyzerEventKey(timestamp, s.currentRev+1)
		if err := bucket.Put(key, value); err != nil {
			return fmt.Errorf("failed to put event: %w", err)
		}

		// Only increment revision on successful transaction
		s.currentRev++
		return nil
	})

	if err != nil {
		return fmt.Errorf("failed to store event in bucket %s: %w", bucketName, err)
	}

	return nil
}

// getCurrentTimestamp returns current time in nanoseconds
func (s *MVCCStorage) getCurrentTimestamp() int64 {
	return s.getTime().UnixNano()
}

// getTime returns current time (mockable for testing)
func (s *MVCCStorage) getTime() time.Time {
	return time.Now()
}

// makeAnalyzerEventKey creates timestamp-ordered key for analyzer events
// Uses timestamp (nanoseconds) + revision for uniqueness and ordering
func makeAnalyzerEventKey(timestamp, revision int64) []byte {
	key := make([]byte, 16)
	binary.BigEndian.PutUint64(key[0:8], uint64(timestamp)) //nolint:gosec // timestamp is always positive
	binary.BigEndian.PutUint64(key[8:16], uint64(revision)) //nolint:gosec // revision is always positive
	return key
}<|MERGE_RESOLUTION|>--- conflicted
+++ resolved
@@ -43,7 +43,6 @@
 
 // StoreChangeEventBatch stores multiple change events atomically
 func (s *MVCCStorage) StoreChangeEventBatch(ctx context.Context, events []ChangeEvent) error {
-<<<<<<< HEAD
 	// Validate all events before storing
 	for i, event := range events {
 		// Check context cancellation during validation
@@ -58,14 +57,11 @@
 		}
 	}
 	return storeAnalyzerEventBatch(s, ctx, bucketChanges, events)
-=======
-	return storeAnalyzerEventBatch(s, bucketChanges, events)
->>>>>>> 31c161a6
+
 }
 
 // StoreDriftEventBatch stores multiple drift events atomically
 func (s *MVCCStorage) StoreDriftEventBatch(ctx context.Context, events []DriftEvent) error {
-<<<<<<< HEAD
 	// Validate all events before storing
 	for i, event := range events {
 		// Check context cancellation during validation
@@ -80,14 +76,11 @@
 		}
 	}
 	return storeAnalyzerEventBatch(s, ctx, bucketDrift, events)
-=======
-	return storeAnalyzerEventBatch(s, bucketDrift, events)
->>>>>>> 31c161a6
+
 }
 
 // StoreWastePatternBatch stores multiple waste patterns atomically
 func (s *MVCCStorage) StoreWastePatternBatch(ctx context.Context, patterns []WastePattern) error {
-<<<<<<< HEAD
 	// Validate all patterns before storing
 	for i, pattern := range patterns {
 		// Check context cancellation during validation
@@ -102,9 +95,7 @@
 		}
 	}
 	return storeAnalyzerEventBatch(s, ctx, bucketWaste, patterns)
-=======
-	return storeAnalyzerEventBatch(s, bucketWaste, patterns)
->>>>>>> 31c161a6
+
 }
 
 // storeAnalyzerEventBatch stores multiple events in a single transaction using generics
