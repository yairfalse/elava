--- conflicted
+++ resolved
@@ -62,7 +62,6 @@
 	NatGatewayID       string   `json:"nat_gateway_id,omitempty"`
 	GroupName          string   `json:"group_name,omitempty"`
 
-<<<<<<< HEAD
 	// Target Group specific
 	TargetType                 string `json:"target_type,omitempty"`                   // instance, ip, lambda
 	Protocol                   string `json:"protocol,omitempty"`                      // HTTP, HTTPS, TCP, etc.
@@ -74,7 +73,6 @@
 	HealthCheckTimeoutSeconds  int32  `json:"health_check_timeout_seconds,omitempty"`  // Timeout for each check
 	HealthyThresholdCount      int32  `json:"healthy_threshold_count,omitempty"`       // Consecutive successes for healthy
 	UnhealthyThresholdCount    int32  `json:"unhealthy_threshold_count,omitempty"`     // Consecutive failures for unhealthy
-=======
 	// VPC Networking specific
 	CIDRBlock             string `json:"cidr_block,omitempty"`
 	MapPublicIPOnLaunch   bool   `json:"map_public_ip_on_launch"`
@@ -88,7 +86,6 @@
 	RequesterCIDRBlock    string `json:"requester_cidr_block,omitempty"`
 	AccepterCIDRBlock     string `json:"accepter_cidr_block,omitempty"`
 	PeerRegion            string `json:"peer_region,omitempty"`
->>>>>>> 21a73cc6
 
 	// Compute specific
 	FunctionName    string `json:"function_name,omitempty"`
